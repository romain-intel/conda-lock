--- conflicted
+++ resolved
@@ -8,11 +8,8 @@
 import logging
 import os
 import pathlib
-<<<<<<< HEAD
+import re
 import shlex
-=======
-import re
->>>>>>> f73c8b5d
 import shutil
 import subprocess
 import sys
